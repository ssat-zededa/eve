// Copyright (c) 2018 Zededa, Inc.
// All rights reserved.

// Manage the network interfaces based on configuration from
// different sources. Attempts to test configuration changes before applying
// them.
// Maintains old configuration as lower-priority but always tries to move to the
// most recent aka highest priority configuration.

package nim

import (
	"flag"
	"fmt"
<<<<<<< HEAD
	"io"
=======
>>>>>>> 44aa15bf
	"io/ioutil"
	"os"
	"strings"
	"time"

	log "github.com/sirupsen/logrus"
	"github.com/zededa/go-provision/agentlog"
	"github.com/zededa/go-provision/devicenetwork"
	"github.com/zededa/go-provision/flextimer"
	"github.com/zededa/go-provision/hardware"
	"github.com/zededa/go-provision/pidfile"
	"github.com/zededa/go-provision/pubsub"
	"github.com/zededa/go-provision/types"
)

const (
	agentName       = "nim"
	tmpDirname      = "/var/tmp/zededa"
	DNCDirname      = tmpDirname + "/DeviceNetworkConfig"
	identityDirname = "/config"
)

type nimContext struct {
	devicenetwork.DeviceNetworkContext
<<<<<<< HEAD
	subGlobalConfig *pubsub.Subscription

	// CLI args
	debug         bool
	debugOverride bool // From command line arg
	useStdout     bool
=======
	subGlobalConfig       *pubsub.Subscription
	subAssignableAdapters *pubsub.Subscription
	debug                 bool
	debugOverride         bool // From command line arg

>>>>>>> 44aa15bf
}

// Set from Makefile
var Version = "No version specified"

func (ctx *nimContext) processArgs() {
	versionPtr := flag.Bool("v", false, "Print Version of the agent.")
	debugPtr := flag.Bool("d", false, "Set Debug level")
<<<<<<< HEAD
	stdoutPtr := flag.Bool("s", false, "Use stdout instead of console")
=======
>>>>>>> 44aa15bf
	flag.Parse()

	ctx.debug = *debugPtr
	ctx.debugOverride = ctx.debug
<<<<<<< HEAD
	ctx.useStdout = *stdoutPtr
=======
>>>>>>> 44aa15bf
	if ctx.debugOverride {
		log.SetLevel(log.DebugLevel)
	} else {
		log.SetLevel(log.InfoLevel)
	}
	if *versionPtr {
		fmt.Printf("%s: %s\n", os.Args[0], Version)
		os.Exit(0)
	}
}

func hardwareModelName() string {
	hardwaremodelFileName := identityDirname + "/hardwaremodel"
	var oldHardwaremodel string
	var model string
	b, err := ioutil.ReadFile(hardwaremodelFileName)
	if err == nil {
		oldHardwaremodel = strings.TrimSpace(string(b))
		model = oldHardwaremodel
	} else {
		model = hardware.GetHardwareModel()
	}
	return model
}

func waitForDeviceNetworkConfigFile() string {
	model := hardwareModelName()

	// To better handle new hardware platforms log and blink if we
	// don't have a DeviceNetworkConfig
	// After some tries we fall back to default.json which is eth0, wlan0
	// and wwan0
	// XXX Rename dirname to DevicePortConfig?
	// XXX if we have a /config/DevicePortConfig/override.json
	// we should proceed without a DNCFilename!
	tries := 0
	for {
		DNCFilename := fmt.Sprintf("%s/%s.json", DNCDirname, model)
		_, err := os.Stat(DNCFilename)
		if err == nil {
			break
		}
		// Tell the world that we have issues
		types.UpdateLedManagerConfig(10)
		log.Warningln(err)
		log.Warningf("You need to create this file for this hardware: %s\n",
			DNCFilename)
		time.Sleep(time.Second)
		tries++
		if tries == 120 { // Two minutes
			log.Infof("Falling back to using hardware model default\n")
			model = "default"
		}
	}
	return model
}

// Run - Main function - invoked from zedbox.go
func Run() {
	nimCtx := nimContext{}

	logf, err := agentlog.Init(agentName)
	if err != nil {
		log.Fatal(err)
	}
	defer logf.Close()

	nimCtx.processArgs()

<<<<<<< HEAD
	// For limited output on console
	consolef := os.Stdout
	if !nimCtx.useStdout {
		consolef, err = os.OpenFile("/dev/console", os.O_RDWR|os.O_APPEND,
			0666)
		if err != nil {
			log.Fatal(err)
		}
	}
	multi := io.MultiWriter(logf, consolef)
	log.SetOutput(multi)

=======
>>>>>>> 44aa15bf
	if err := pidfile.CheckAndCreatePidfile(agentName); err != nil {
		log.Fatal(err)
	}
	log.Infof("Starting %s\n", agentName)

	model := waitForDeviceNetworkConfigFile()

	pubDeviceNetworkStatus, err := pubsub.Publish(agentName,
		types.DeviceNetworkStatus{})
	if err != nil {
		log.Fatal(err)
	}
	pubDeviceNetworkStatus.ClearRestarted()

	pubDevicePortConfig, err := pubsub.Publish(agentName,
		types.DevicePortConfig{})
	if err != nil {
		log.Fatal(err)
	}
	pubDevicePortConfig.ClearRestarted()

	pubDevicePortConfigList, err := pubsub.PublishPersistent(agentName,
		types.DevicePortConfigList{})
	if err != nil {
		log.Fatal(err)
	}
	pubDevicePortConfigList.ClearRestarted()

	// Look for global config such as log levels
	subGlobalConfig, err := pubsub.Subscribe("", types.GlobalConfig{},
		false, &nimCtx)
	if err != nil {
		log.Fatal(err)
	}
	subGlobalConfig.ModifyHandler = handleGlobalConfigModify
	subGlobalConfig.DeleteHandler = handleGlobalConfigDelete
	nimCtx.subGlobalConfig = subGlobalConfig
	subGlobalConfig.Activate()

	nimCtx.ManufacturerModel = model
	nimCtx.DeviceNetworkConfig = &types.DeviceNetworkConfig{}
	nimCtx.DevicePortConfig = &types.DevicePortConfig{}
	nimCtx.DevicePortConfigList = &types.DevicePortConfigList{}
	nimCtx.DeviceNetworkStatus = &types.DeviceNetworkStatus{}
	nimCtx.PubDevicePortConfig = pubDevicePortConfig
	nimCtx.PubDevicePortConfigList = pubDevicePortConfigList
	nimCtx.PubDeviceNetworkStatus = pubDeviceNetworkStatus

	// Get the initial DeviceNetworkConfig
	// Subscribe from "" means /var/tmp/zededa/
	subDeviceNetworkConfig, err := pubsub.Subscribe("",
		types.DeviceNetworkConfig{}, false,
		&nimCtx.DeviceNetworkContext)
	if err != nil {
		log.Fatal(err)
	}
	subDeviceNetworkConfig.ModifyHandler = devicenetwork.HandleDNCModify
	subDeviceNetworkConfig.DeleteHandler = devicenetwork.HandleDNCDelete
	nimCtx.SubDeviceNetworkConfig = subDeviceNetworkConfig
	subDeviceNetworkConfig.Activate()

	// We get DevicePortConfig from three sources in this priority:
	// 1. zedagent publishing NetworkPortConfig
	// 2. override file in /var/tmp/zededa/NetworkPortConfig/override.json
	// 3. self-generated file derived from per-platform DeviceNetworkConfig
	subDevicePortConfigA, err := pubsub.Subscribe("zedagent",
		types.DevicePortConfig{}, false,
		&nimCtx.DeviceNetworkContext)
	if err != nil {
		log.Fatal(err)
	}
	subDevicePortConfigA.ModifyHandler = devicenetwork.HandleDPCModify
	subDevicePortConfigA.DeleteHandler = devicenetwork.HandleDPCDelete
	nimCtx.SubDevicePortConfigA = subDevicePortConfigA
	subDevicePortConfigA.Activate()

	subDevicePortConfigO, err := pubsub.Subscribe("",
		types.DevicePortConfig{}, false,
		&nimCtx.DeviceNetworkContext)
	if err != nil {
		log.Fatal(err)
	}
	subDevicePortConfigO.ModifyHandler = devicenetwork.HandleDPCModify
	subDevicePortConfigO.DeleteHandler = devicenetwork.HandleDPCDelete
	nimCtx.SubDevicePortConfigO = subDevicePortConfigO
	subDevicePortConfigO.Activate()

	subDevicePortConfigS, err := pubsub.Subscribe(agentName,
		types.DevicePortConfig{}, false,
		&nimCtx.DeviceNetworkContext)
	if err != nil {
		log.Fatal(err)
	}
	subDevicePortConfigS.ModifyHandler = devicenetwork.HandleDPCModify
	subDevicePortConfigS.DeleteHandler = devicenetwork.HandleDPCDelete
	nimCtx.SubDevicePortConfigS = subDevicePortConfigS
	subDevicePortConfigS.Activate()

	subAssignableAdapters, err := pubsub.Subscribe("domainmgr",
		types.AssignableAdapters{}, false,
		&nimCtx)
	if err != nil {
		log.Fatal(err)
	}
	subAssignableAdapters.ModifyHandler = devicenetwork.HandleAssignableAdaptersModify
	subAssignableAdapters.DeleteHandler = devicenetwork.HandleAssignableAdaptersDelete
	nimCtx.SubAssignableAdapters = subAssignableAdapters
	subAssignableAdapters.Activate()

	subAssignableAdapters, err := pubsub.Subscribe("domainmgr",
		types.AssignableAdapters{}, false,
		&nimCtx)
	if err != nil {
		log.Fatal(err)
	}
	subAssignableAdapters.ModifyHandler = devicenetwork.HandleDUCModify
	subAssignableAdapters.DeleteHandler = devicenetwork.HandleDUCDelete
	nimCtx.subAssignableAdapters = subAssignableAdapters
	subAssignableAdapters.Activate()

	devicenetwork.DoDNSUpdate(&nimCtx.DeviceNetworkContext)

	// Apply any changes from the port config to date.
	publishDeviceNetworkStatus(&nimCtx)

	// XXX should we make geoRedoTime configurable?
	// We refresh the gelocation information when the underlay
	// IP address(es) change, or once an hour.
	geoRedoTime := time.Hour

	// Timer for retries after failure etc. Should be less than geoRedoTime
	geoInterval := time.Duration(10 * time.Minute)
	geoMax := float64(geoInterval)
	geoMin := geoMax * 0.3
	geoTimer := flextimer.NewRangeTicker(time.Duration(geoMin),
		time.Duration(geoMax))

	// Look for address changes
	addrChanges := devicenetwork.AddrChangeInit(&nimCtx.DeviceNetworkContext)

	// The handlers call UpdateLedManagerConfig with 2 and 1 as the
	// number of usable IP addresses increases from zero and drops
	// back to zero, respectively.
	for {
		select {
		case change := <-subGlobalConfig.C:
			subGlobalConfig.ProcessChange(change)

		case change := <-subDeviceNetworkConfig.C:
			subDeviceNetworkConfig.ProcessChange(change)

		case change := <-subDevicePortConfigA.C:
			subDevicePortConfigA.ProcessChange(change)

		case change := <-subDevicePortConfigO.C:
			subDevicePortConfigO.ProcessChange(change)

		case change := <-subDevicePortConfigS.C:
			subDevicePortConfigS.ProcessChange(change)

		case change, ok := <-addrChanges:
			if !ok {
				log.Fatalf("addrChanges closed?\n")
			}
			if nimCtx.debug {
				log.Debugf("addrChanges %+v\n", change)
			}
			devicenetwork.AddrChange(&nimCtx.DeviceNetworkContext,
				change)

		case <-geoTimer.C:
			log.Debugln("geoTimer at", time.Now())
			change := devicenetwork.UpdateDeviceNetworkGeo(
				geoRedoTime, nimCtx.DeviceNetworkStatus)
			if change {
				publishDeviceNetworkStatus(&nimCtx)
			}
		}
	}
}

func publishDeviceNetworkStatus(ctx *nimContext) {
	ctx.PubDeviceNetworkStatus.Publish("global", ctx.DeviceNetworkStatus)
}

func handleGlobalConfigModify(ctxArg interface{}, key string,
	statusArg interface{}) {

	ctx := ctxArg.(*nimContext)
	if key != "global" {
		log.Infof("handleGlobalConfigModify: ignoring %s\n", key)
		return
	}
	log.Infof("handleGlobalConfigModify for %s\n", key)
	ctx.debug, _ = agentlog.HandleGlobalConfig(ctx.subGlobalConfig, agentName,
		ctx.debugOverride)
	log.Infof("handleGlobalConfigModify done for %s\n", key)
}

func handleGlobalConfigDelete(ctxArg interface{}, key string,
	statusArg interface{}) {

	ctx := ctxArg.(*nimContext)
	if key != "global" {
		log.Infof("handleGlobalConfigDelete: ignoring %s\n", key)
		return
	}
	log.Infof("handleGlobalConfigDelete for %s\n", key)
	ctx.debug, _ = agentlog.HandleGlobalConfig(ctx.subGlobalConfig, agentName,
		ctx.debugOverride)
	log.Infof("handleGlobalConfigDelete done for %s\n", key)
}<|MERGE_RESOLUTION|>--- conflicted
+++ resolved
@@ -12,10 +12,7 @@
 import (
 	"flag"
 	"fmt"
-<<<<<<< HEAD
 	"io"
-=======
->>>>>>> 44aa15bf
 	"io/ioutil"
 	"os"
 	"strings"
@@ -40,20 +37,12 @@
 
 type nimContext struct {
 	devicenetwork.DeviceNetworkContext
-<<<<<<< HEAD
 	subGlobalConfig *pubsub.Subscription
 
 	// CLI args
 	debug         bool
 	debugOverride bool // From command line arg
 	useStdout     bool
-=======
-	subGlobalConfig       *pubsub.Subscription
-	subAssignableAdapters *pubsub.Subscription
-	debug                 bool
-	debugOverride         bool // From command line arg
-
->>>>>>> 44aa15bf
 }
 
 // Set from Makefile
@@ -62,18 +51,12 @@
 func (ctx *nimContext) processArgs() {
 	versionPtr := flag.Bool("v", false, "Print Version of the agent.")
 	debugPtr := flag.Bool("d", false, "Set Debug level")
-<<<<<<< HEAD
 	stdoutPtr := flag.Bool("s", false, "Use stdout instead of console")
-=======
->>>>>>> 44aa15bf
 	flag.Parse()
 
 	ctx.debug = *debugPtr
 	ctx.debugOverride = ctx.debug
-<<<<<<< HEAD
 	ctx.useStdout = *stdoutPtr
-=======
->>>>>>> 44aa15bf
 	if ctx.debugOverride {
 		log.SetLevel(log.DebugLevel)
 	} else {
@@ -143,7 +126,6 @@
 
 	nimCtx.processArgs()
 
-<<<<<<< HEAD
 	// For limited output on console
 	consolef := os.Stdout
 	if !nimCtx.useStdout {
@@ -156,8 +138,6 @@
 	multi := io.MultiWriter(logf, consolef)
 	log.SetOutput(multi)
 
-=======
->>>>>>> 44aa15bf
 	if err := pidfile.CheckAndCreatePidfile(agentName); err != nil {
 		log.Fatal(err)
 	}
