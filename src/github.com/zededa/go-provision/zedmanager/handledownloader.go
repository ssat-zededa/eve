// Copyright (c) 2017 Zededa, Inc.
// All rights reserved.

package main

import (
	"encoding/json"
	"errors"
	"fmt"
	"github.com/zededa/go-provision/types"
	"io/ioutil"
	"log"
	"os"
)

// Key is Safename string.
var downloaderConfig map[string]types.DownloaderConfig

func AddOrRefcountDownloaderConfig(safename string, sc *types.StorageConfig) {
	log.Printf("AddOrRefcountDownloaderConfig for %s\n",
		safename)

	if downloaderConfig == nil {
		fmt.Printf("create downloader config map\n")
		downloaderConfig = make(map[string]types.DownloaderConfig)
	}
	key := safename
	if m, ok := downloaderConfig[key]; ok {
		fmt.Printf("downloader config exists for %s refcount %d\n",
			safename, m.RefCount)
		m.RefCount += 1
	} else {
		fmt.Printf("downloader config add for %s\n", safename)
		n := types.DownloaderConfig{
<<<<<<< HEAD
			Safename:	safename,
			DownloadURL:	sc.DownloadURL,
			MaxSize:	sc.MaxSize,
			Bucket:		sc.Bucket,
			ImageSha256:	sc.ImageSha256,
			RefCount:	1,
=======
			Safename:    safename,
			DownloadURL: sc.DownloadURL,
			MaxSize:     sc.MaxSize,
			ImageSha256: sc.ImageSha256,
			RefCount:    1,
>>>>>>> c91b167a
		}
		downloaderConfig[key] = n
	}
	configFilename := fmt.Sprintf("%s/%s.json",
		downloaderConfigDirname, safename)
	writeDownloaderConfig(downloaderConfig[key], configFilename)

	log.Printf("AddOrRefcountDownloaderConfig done for %s\n",
		safename)
}

func MaybeRemoveDownloaderConfig(safename string) {
	log.Printf("MaybeRemoveDownloaderConfig for %s\n", safename)

	if downloaderConfig == nil {
		fmt.Printf("create Downloader config map\n")
		downloaderConfig = make(map[string]types.DownloaderConfig)
	}
	if _, ok := downloaderConfig[safename]; !ok {
		log.Printf("Downloader config missing for remove for %s\n",
			safename)
		return
	}
	delete(downloaderConfig, safename)
	configFilename := fmt.Sprintf("%s/%s.json",
		downloaderConfigDirname, safename)
	if err := os.Remove(configFilename); err != nil {
		log.Println(err)
	}
	log.Printf("MaybeRemoveDownloaderConfig done for %s\n", safename)
}

func writeDownloaderConfig(config types.DownloaderConfig,
	configFilename string) {
	b, err := json.Marshal(config)
	if err != nil {
		log.Fatal(err, "json Marshal DownloaderConfig")
	}
	// We assume a /var/run path hence we don't need to worry about
	// partial writes/empty files due to a kernel crash.
	err = ioutil.WriteFile(configFilename, b, 0644)
	if err != nil {
		log.Fatal(err, configFilename)
	}
}

// Key is Safename string.
var downloaderStatus map[string]types.DownloaderStatus

func handleDownloaderStatusModify(statusFilename string,
	statusArg interface{}) {
	var status *types.DownloaderStatus

	switch statusArg.(type) {
	default:
		log.Fatal("Can only handle DownloaderStatus")
	case *types.DownloaderStatus:
		status = statusArg.(*types.DownloaderStatus)
	}

	log.Printf("handleDownloaderStatusModify for %s\n",
		status.Safename)

	// Ignore if any Pending* flag is set
	if status.PendingAdd || status.PendingModify || status.PendingDelete {
		log.Printf("handleDownloaderStatusModify skipping due to Pending* for %s\n",
			status.Safename)
		return
	}
	if downloaderStatus == nil {
		fmt.Printf("create downloader map\n")
		downloaderStatus = make(map[string]types.DownloaderStatus)
	}
	key := status.Safename
	changed := false
	if m, ok := downloaderStatus[key]; ok {
		if status.State != m.State {
			fmt.Printf("downloader map changed from %v to %v\n",
				m.State, status.State)
			changed = true
		}
	} else {
		fmt.Printf("downloader map add for %v\n", status.State)
		changed = true
	}
	if changed {
		downloaderStatus[key] = *status
		updateAIStatusSafename(key)
	}

	log.Printf("handleDownloaderStatusModify done for %s\n",
		status.Safename)
}

func LookupDownloaderStatus(safename string) (types.DownloaderStatus, error) {
	if m, ok := downloaderStatus[safename]; ok {
		return m, nil
	} else {
		return types.DownloaderStatus{}, errors.New("No DownloaderStatus")
	}
}

func handleDownloaderStatusDelete(statusFilename string) {
	log.Printf("handleDownloaderStatusDelete for %s\n",
		statusFilename)

	key := statusFilename
	if m, ok := downloaderStatus[key]; !ok {
		log.Printf("handleDownloaderStatusDelete for %s - not found\n",
			key)
	} else {
		fmt.Printf("downloader map delete for %v\n", m.State)
		delete(downloaderStatus, key)
		removeAIStatusSafename(key)
	}
	log.Printf("handleDownloaderStatusDelete done for %s\n",
		statusFilename)
}<|MERGE_RESOLUTION|>--- conflicted
+++ resolved
@@ -32,20 +32,12 @@
 	} else {
 		fmt.Printf("downloader config add for %s\n", safename)
 		n := types.DownloaderConfig{
-<<<<<<< HEAD
 			Safename:	safename,
 			DownloadURL:	sc.DownloadURL,
 			MaxSize:	sc.MaxSize,
 			Bucket:		sc.Bucket,
 			ImageSha256:	sc.ImageSha256,
 			RefCount:	1,
-=======
-			Safename:    safename,
-			DownloadURL: sc.DownloadURL,
-			MaxSize:     sc.MaxSize,
-			ImageSha256: sc.ImageSha256,
-			RefCount:    1,
->>>>>>> c91b167a
 		}
 		downloaderConfig[key] = n
 	}
