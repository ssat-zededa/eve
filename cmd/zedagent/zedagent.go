--- conflicted
+++ resolved
@@ -273,22 +273,14 @@
 				handleCertObjDelete, nil)
 
 		case change := <-appInstanceStatusChanges:
-<<<<<<< HEAD
-			watch.HandleStatusEvent(change, dummyContext{},
-=======
-			go watch.HandleStatusEvent(change, &aiCtx,
->>>>>>> 6dea50ef
+			watch.HandleStatusEvent(change, &aiCtx,
 				zedmanagerStatusDirname,
 				&types.AppInstanceStatus{},
 				handleAppInstanceStatusModify,
 				handleAppInstanceStatusDelete, nil)
 
 		case change := <-baseOsConfigStatusChanges:
-<<<<<<< HEAD
-			watch.HandleConfigStatusEvent(change, dummyContext{},
-=======
-			go watch.HandleConfigStatusEvent(change, &devCtx,
->>>>>>> 6dea50ef
+			watch.HandleConfigStatusEvent(change, &devCtx,
 				zedagentBaseOsConfigDirname,
 				zedagentBaseOsStatusDirname,
 				&types.BaseOsConfig{},
@@ -359,10 +351,10 @@
 
 func handleInit() {
 
-	partitionInit()
 	initializeDirs()
 	initMaps()
 	getCloudUrls()
+	partitionInit()
 }
 
 func initializeDirs() {
