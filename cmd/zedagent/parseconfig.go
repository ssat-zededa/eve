--- conflicted
+++ resolved
@@ -132,47 +132,20 @@
 	imageSha256 := getBaseOsImageSha(*baseOs)
 	baseOs.PartitionLabel = getPersistentPartitionInfo(uuidStr, imageSha256)
 
-<<<<<<< HEAD
 	if baseOs.PartitionLabel != "" {
 		return
 	}
 
-	if ret := isInstallCandidate(uuidStr, baseOs, baseOsCount); ret == true {
-		if ret := isOtherPartitionStateUnused(); ret == true {
-			baseOs.PartitionLabel = getOtherPartition()
-=======
-	// XXX:FIXME put the finalObjDir value,
-	// by calling bootloader API to fetch
-	// the unused partition
-	if baseOs.PartitionLabel == "" {
-		log.Printf("getPartitionInfo(%s) no PartitionLabel\n",
-			baseOs.BaseOsVersion)
-		if isInstallCandidate(uuidStr, baseOs, baseOsCount) {
-
-			uuidStr := baseOs.UUIDandVersion.UUID.String()
-			// XXX when updating to .14 the state of IMGA is updating
-			if isOtherPartitionStateUnused() {
-				log.Printf("getPartitionInfo(%s) unused\n",
-					baseOs.BaseOsVersion)
-				ret0 = true
-				baseOs.PartitionLabel = getOtherPartition()
-				setPersistentPartitionInfo(uuidStr, baseOs)
-			} else if isOtherPartitionStateUpdating() {
-				// XXX Did we get an update before we activated
-				// the previous update?
-				log.Printf("XXX getPartitionInfo(%s) updating\n",
-					baseOs.BaseOsVersion)
-				ret0 = true
-				baseOs.PartitionLabel = getOtherPartition()
-				setPersistentPartitionInfo(uuidStr, baseOs)
-			} else {
-				log.Printf("getPartitionInfo(%s) not unused\n",
-					baseOs.BaseOsVersion)
-			}
-		} else {
-			log.Printf("getPartitionInfo(%s) not candidate\n",
+	if isInstallCandidate(uuidStr, baseOs, baseOsCount) {
+		if isOtherPartitionStateUnused() {
+			log.Printf("getPartitionInfo(%s) unused\n",
 				baseOs.BaseOsVersion)
->>>>>>> 16fcb33c
+		} else if isOtherPartitionStateUpdating() {
+			// XXX Did we get an update before we activated
+			// the previous update?
+			log.Printf("XXX getPartitionInfo(%s) updating\n",
+				baseOs.BaseOsVersion)
+			// XXX do we need this? baseOs.PartitionLabel = getOtherPartition()
 		}
 	}
 
