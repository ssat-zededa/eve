--- conflicted
+++ resolved
@@ -214,14 +214,8 @@
 		return changed
 	}
 
-<<<<<<< HEAD
-	if isOtherPartitionStateUnused() {
-		setPartitionStateUpdating(config.PartitionLabel)
-	}
-=======
-	if ret, _ := isOtherPartitionStateUpdating(); ret == true {
+	if isOtherPartitionStateUpdating() {
 		log.Printf("doBaseOsActivate: activating %s\n", uuidStr)
->>>>>>> 421cf7fe
 
 		// if it is installed, flip the activated status
 		if status.State == types.INSTALLED ||
